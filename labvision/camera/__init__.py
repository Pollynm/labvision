--- conflicted
+++ resolved
@@ -1,10 +1,6 @@
 from .camera import *
 from .camera_config import *
-<<<<<<< HEAD
 from .digital_camera import *
 from .panasonic import *
 from .quick_timer import *
-from .web_camera import *
-=======
-from .digital_camera import *
->>>>>>> e2b5aa28
+from .web_camera import *